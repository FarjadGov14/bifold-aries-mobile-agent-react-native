--- conflicted
+++ resolved
@@ -1,15 +1,7 @@
 import React from 'react'
 import { FlatList } from 'react-native'
 import { CredentialState, ProofState } from '@aries-framework/core'
-<<<<<<< HEAD
-
 import { useCredentialByState, useProofByState } from '@aries-framework/react-hooks'
-=======
-import type { BottomTabNavigationProp } from '@react-navigation/bottom-tabs'
-import { useCredentialByState, useProofByState } from 'aries-hooks'
->>>>>>> 2b321bfb
-
-import type { TabNavigatorParams } from 'navigators/TabNavigator'
 
 import {
   SafeAreaScrollView,
@@ -20,15 +12,7 @@
   Text,
 } from 'components'
 
-<<<<<<< HEAD
 const Home: React.FC = () => {
-=======
-interface Props {
-  navigation: BottomTabNavigationProp<TabNavigatorParams, 'Home'>
-}
-
-const Home: React.FC<Props> = ({ navigation }) => {
->>>>>>> 2b321bfb
   const credentials = useCredentialByState(CredentialState.OfferReceived)
   const proofs = useProofByState(ProofState.RequestReceived)
 
