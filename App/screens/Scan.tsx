import React, { useEffect, useState } from 'react'
import { View } from 'react-native'
<<<<<<< HEAD
import { useAgent, useConnectionById } from '@aries-framework/react-hooks'

=======
import { useAgent, useConnectionById } from 'aries-hooks'
>>>>>>> 2b321bfb
import { QRScanner, Pending, Success, Failure } from 'components'
import type { BarCodeReadEvent } from 'react-native-camera'

import { ConnectionState } from '@aries-framework/core'

const Scan: React.FC = () => {
  const { agent } = useAgent()

  const [modalVisible, setModalVisible] = useState<'pending' | 'success' | 'failure' | ''>('')

  const [connectionId, setConnectionId] = useState('')
  const connection = useConnectionById(connectionId)

  useEffect(() => {
    if (connection?.state === ConnectionState.Complete) {
      setModalVisible('success')
    }
  }, [connection])

  const handleCodeScan = async (event: BarCodeReadEvent) => {
    setModalVisible('pending')
    try {
      const connectionRecord = await agent?.connections.receiveInvitationFromUrl(event.data, {
        autoAcceptConnection: true,
      })

      setConnectionId(connectionRecord.id)
    } catch {
      setModalVisible('failure')
    }
  }

  return (
    <View>
      <QRScanner handleCodeScan={handleCodeScan} />
      <Pending visible={modalVisible === 'pending'} />
      <Success visible={modalVisible === 'success'} onPress={() => setModalVisible('')} />
      <Failure visible={modalVisible === 'failure'} onPress={() => setModalVisible('')} />
    </View>
  )
}
export default Scan<|MERGE_RESOLUTION|>--- conflicted
+++ resolved
@@ -1,11 +1,7 @@
 import React, { useEffect, useState } from 'react'
 import { View } from 'react-native'
-<<<<<<< HEAD
 import { useAgent, useConnectionById } from '@aries-framework/react-hooks'
 
-=======
-import { useAgent, useConnectionById } from 'aries-hooks'
->>>>>>> 2b321bfb
 import { QRScanner, Pending, Success, Failure } from 'components'
 import type { BarCodeReadEvent } from 'react-native-camera'
 
