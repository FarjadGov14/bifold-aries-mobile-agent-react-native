import React, { useEffect, useState } from 'react'
import { View } from 'react-native'
<<<<<<< HEAD
import { useAgent, useConnectionById } from '@aries-framework/react-hooks'
=======
import { useAgent, useConnectionById } from 'aries-hooks'
>>>>>>> 3f76cbce

import { QRScanner, Pending, Success, Failure } from 'components'
import { ConnectionState } from '@aries-framework/core'

interface Props {
  navigation: any
}

const Scan: React.FC<Props> = ({ navigation }) => {
  const { agent } = useAgent()

  const [modalVisible, setModalVisible] = useState<'pending' | 'success' | 'failure' | ''>('')

  const [connectionId, setConnectionId] = useState('')
  const connection = useConnectionById(connectionId)

  useEffect(() => {
<<<<<<< HEAD
    if (connection?.state === ConnectionState.Complete) {
=======
    if(connection?.state === ConnectionState.Complete){
>>>>>>> 3f76cbce
      setModalVisible('success')
    }
  }, [connection])

  const handleCodeScan = async (event: any) => {
    setModalVisible('pending')
    try {
      const connectionRecord = await agent.connections.receiveInvitationFromUrl(event.data, {
        autoAcceptConnection: true,
      })

      setConnectionId(connectionRecord.id)
    } catch {
      setModalVisible('failure')
    }
  }

  return (
    <View>
      <QRScanner handleCodeScan={handleCodeScan} />
      <Pending visible={modalVisible === 'pending'} />
      <Success visible={modalVisible === 'success'} onPress={() => setModalVisible('')} />
      <Failure visible={modalVisible === 'failure'} onPress={() => setModalVisible('')} />
    </View>
  )
}
export default Scan<|MERGE_RESOLUTION|>--- conflicted
+++ resolved
@@ -1,10 +1,6 @@
 import React, { useEffect, useState } from 'react'
 import { View } from 'react-native'
-<<<<<<< HEAD
 import { useAgent, useConnectionById } from '@aries-framework/react-hooks'
-=======
-import { useAgent, useConnectionById } from 'aries-hooks'
->>>>>>> 3f76cbce
 
 import { QRScanner, Pending, Success, Failure } from 'components'
 import { ConnectionState } from '@aries-framework/core'
@@ -22,11 +18,7 @@
   const connection = useConnectionById(connectionId)
 
   useEffect(() => {
-<<<<<<< HEAD
     if (connection?.state === ConnectionState.Complete) {
-=======
-    if(connection?.state === ConnectionState.Complete){
->>>>>>> 3f76cbce
       setModalVisible('success')
     }
   }, [connection])
@@ -34,7 +26,7 @@
   const handleCodeScan = async (event: any) => {
     setModalVisible('pending')
     try {
-      const connectionRecord = await agent.connections.receiveInvitationFromUrl(event.data, {
+      const connectionRecord = await agent?.connections.receiveInvitationFromUrl(event.data, {
         autoAcceptConnection: true,
       })
 
