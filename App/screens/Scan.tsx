import type { BarCodeReadEvent } from 'react-native-camera'

import { Agent, ConnectionState } from '@aries-framework/core'
import { useAgent, useConnectionById } from '@aries-framework/react-hooks'
import { StackScreenProps } from '@react-navigation/stack'
import React, { useContext, useEffect, useState } from 'react'
import { useTranslation } from 'react-i18next'
import Toast from 'react-native-toast-message'

import { Context } from '../store/Store'
import { DispatchAction } from '../store/reducer'
import { QrCodeScanError } from '../types/error'
import { ScanStackParams, Screens, Stacks } from '../types/navigators'
import { isRedirection } from '../utils/helpers'

import { QRScanner } from 'components'
import { ToastType } from 'components/toast/BaseToast'

type ScanProps = StackScreenProps<ScanStackParams>

const Scan: React.FC<ScanProps> = ({ navigation }) => {
  const { agent } = useAgent()
  const { t } = useTranslation()
  const [, dispatch] = useContext(Context)
  const [qrCodeScanError, setQrCodeScanError] = useState<QrCodeScanError | null>(null)
  const [connectionId, setConnectionId] = useState('')
  const connection = useConnectionById(connectionId)

  const displayPendingMessage = (): void => {
    dispatch({
      type: DispatchAction.ConnectionPending,
      payload: [{ ConnectionPending: true }],
    })
  }

  const displaySuccessMessage = (): void => {
    dispatch({
      type: DispatchAction.ConnectionPending,
      payload: [{ ConnectionPending: false }],
    })
  }

  const handleRedirection = async (url: string, agent?: Agent): Promise<void> => {
    try {
      const res = await fetch(url, {
        method: 'GET',
        headers: { Accept: 'application/json', 'Content-Type': 'application/json' },
      })
      const message = await res.json()
      displayPendingMessage()
      await agent?.receiveMessage(message)
    } catch (err) {
      throw new Error(t('Scan.UnableToHandleRedirection'))
    }
  }

  const handleInvitation = async (url: string): Promise<void> => {
    displayPendingMessage()
    const connectionRecord = await agent?.connections.receiveInvitationFromUrl(url, {
      autoAcceptConnection: true,
    })
    if (!connectionRecord?.id) {
      throw new Error(t('Scan.ConnectionNotFound'))
    }
    setConnectionId(connectionRecord.id)
  }

  useEffect(() => {
    if (connection?.state === ConnectionState.Complete) {
      dispatch({
        type: DispatchAction.ConnectionPending,
        payload: [{ ConnectionPending: false }],
      })

<<<<<<< HEAD
      navigation.getParent()?.navigate(Stacks.HomeStack, { screen: Screens.Home })
=======
      navigation.navigate(Screens.Home)
>>>>>>> 87cb1b99
    }
  }, [connection])

  const handleCodeScan = async (event: BarCodeReadEvent) => {
    setQrCodeScanError(null)

    try {
      const url = event.data
      if (isRedirection(url)) {
        await handleRedirection(url, agent)
      } else {
        await handleInvitation(url)
      }

      displaySuccessMessage()

      navigation.getParent()?.navigate(Stacks.HomeStack, { screen: Screens.Home })
    } catch (e: unknown) {
      const error = new QrCodeScanError(t('Scan.InvalidQrCode'), event.data)
      setQrCodeScanError(error)
    }
  }

  return <QRScanner handleCodeScan={handleCodeScan} error={qrCodeScanError} enableCameraOnError={true} />
}

export default Scan<|MERGE_RESOLUTION|>--- conflicted
+++ resolved
@@ -5,7 +5,6 @@
 import { StackScreenProps } from '@react-navigation/stack'
 import React, { useContext, useEffect, useState } from 'react'
 import { useTranslation } from 'react-i18next'
-import Toast from 'react-native-toast-message'
 
 import { Context } from '../store/Store'
 import { DispatchAction } from '../store/reducer'
@@ -14,7 +13,6 @@
 import { isRedirection } from '../utils/helpers'
 
 import { QRScanner } from 'components'
-import { ToastType } from 'components/toast/BaseToast'
 
 type ScanProps = StackScreenProps<ScanStackParams>
 
@@ -72,11 +70,7 @@
         payload: [{ ConnectionPending: false }],
       })
 
-<<<<<<< HEAD
       navigation.getParent()?.navigate(Stacks.HomeStack, { screen: Screens.Home })
-=======
-      navigation.navigate(Screens.Home)
->>>>>>> 87cb1b99
     }
   }, [connection])
 
