--- conflicted
+++ resolved
@@ -1,12 +1,8 @@
 import React from 'react'
 import { TouchableOpacity, StyleSheet, View } from 'react-native'
 import { useNavigation } from '@react-navigation/core'
-<<<<<<< HEAD
 import { useConnectionById } from '@aries-framework/react-hooks'
-=======
-import { useConnectionById } from 'aries-hooks'
 import type { CredentialRecord } from '@aries-framework/core'
->>>>>>> 2b321bfb
 
 import Icon from 'react-native-vector-icons/MaterialIcons'
 
