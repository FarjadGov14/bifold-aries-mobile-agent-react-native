import { useNavigation } from '@react-navigation/core'
import { createStackNavigator, StackNavigationProp } from '@react-navigation/stack'
import React, { useContext, useState } from 'react'
import { useTranslation } from 'react-i18next'

import Onboarding from '../screens/Onboarding'
import { pages, carousel } from '../screens/OnboardingPages'
import PinCreate from '../screens/PinCreate'
import PinEnter from '../screens/PinEnter'
import Splash from '../screens/Splash'
import Terms from '../screens/Terms'
import { Context } from '../store/Store'
import { DispatchAction } from '../store/reducer'
<<<<<<< HEAD
import { ColorPallet } from '../theme'
=======
import { Colors } from '../theme'
import { StateFn } from '../types/fn'
>>>>>>> 9a05f3c2
import { AuthenticateStackParams, Screens, Stacks } from '../types/navigators'

import ConnectStack from './ConnectStack'
import ContactStack from './ContactStack'
import SettingStack from './SettingStack'
import TabStack from './TabStack'
import defaultStackOptions from './defaultStackOptions'

const RootStack: React.FC = () => {
  const [authenticated, setAuthenticated] = useState(false)
  const [state, dispatch] = useContext(Context)
  const { t } = useTranslation()
  const navigation = useNavigation<StackNavigationProp<AuthenticateStackParams>>()

  const onTutorialCompleted = () => {
    dispatch({
      type: DispatchAction.SetTutorialCompletionStatus,
      payload: [{ DidCompleteTutorial: true }],
    })

    navigation.navigate(Screens.Terms)
  }

  const authStack = (setAuthenticated: StateFn) => {
    const Stack = createStackNavigator()

    return (
      <Stack.Navigator initialRouteName={Screens.Splash} screenOptions={{ ...defaultStackOptions, headerShown: false }}>
        <Stack.Screen name={Screens.EnterPin}>
          {(props) => <PinEnter {...props} setAuthenticated={setAuthenticated} />}
        </Stack.Screen>
      </Stack.Navigator>
    )
  }

  const mainStack = () => {
    const Stack = createStackNavigator()

    return (
      <Stack.Navigator initialRouteName={Screens.Splash} screenOptions={{ ...defaultStackOptions, headerShown: false }}>
        <Stack.Screen name={Stacks.TabStack} component={TabStack} />
        <Stack.Screen name={Stacks.ConnectStack} component={ConnectStack} options={{ presentation: 'modal' }} />
        <Stack.Screen name={Stacks.SettingStack} component={SettingStack} />
        <Stack.Screen name={Stacks.ContactStack} component={ContactStack} />
      </Stack.Navigator>
    )
  }

  const onboardingStack = (setAuthenticated: StateFn) => {
    const Stack = createStackNavigator()

    return (
      <Stack.Navigator initialRouteName={Screens.Splash} screenOptions={{ ...defaultStackOptions, headerShown: false }}>
        <Stack.Screen name={Screens.Splash} component={Splash} />
        <Stack.Screen
          name={Screens.Onboarding}
          options={() => ({
<<<<<<< HEAD
            title: 'Onboarding',
            headerTintColor: ColorPallet.grayscale.white,
            headerShown: true,
            gestureEnabled: false,
            headerLeft: () => false,
            headerRight: () => {
              return (
                // TODO:(jl) Create new type of button component
                <TouchableOpacity
                  accessibilityLabel={t('Global.Skip')}
                  onPress={onSkipTouched}
                  style={{ marginRight: 14 }}
                >
                  <View style={{ flexDirection: 'row', alignItems: 'center' }}>
                    <Text style={{ color: ColorPallet.grayscale.white, fontWeight: 'bold', marginRight: 4 }}>Skip</Text>
                    <Arrow
                      height={15}
                      width={15}
                      fill={ColorPallet.grayscale.white}
                      style={{ transform: [{ rotate: '180deg' }] }}
                    />
                  </View>
                </TouchableOpacity>
              )
            },
=======
            title: t('Screens.Onboarding'),
            headerTintColor: Colors.white,
            headerShown: true,
            gestureEnabled: false,
            headerLeft: () => false,
>>>>>>> 9a05f3c2
          })}
        >
          {(props) => (
            <Onboarding
              {...props}
              nextButtonText={'Next'}
              previousButtonText={'Back'}
              pages={pages(onTutorialCompleted)}
              style={carousel}
            />
          )}
        </Stack.Screen>
        <Stack.Screen
          name={Screens.Terms}
          options={() => ({
<<<<<<< HEAD
            title: 'Terms & Conditions',
            headerTintColor: ColorPallet.grayscale.white,
=======
            title: t('Screens.Terms'),
            headerTintColor: Colors.white,
>>>>>>> 9a05f3c2
            headerShown: true,
            headerLeft: () => false,
            rightLeft: () => false,
          })}
          component={Terms}
        />
        <Stack.Screen name={Screens.CreatePin}>
          {(props) => <PinCreate {...props} setAuthenticated={setAuthenticated} />}
        </Stack.Screen>
      </Stack.Navigator>
    )
  }

  if (state.onboarding.DidAgreeToTerms && state.onboarding.DidCompleteTutorial && state.onboarding.DidCreatePIN) {
    return authenticated ? mainStack() : authStack(setAuthenticated)
  }

  return onboardingStack(setAuthenticated)
}

export default RootStack<|MERGE_RESOLUTION|>--- conflicted
+++ resolved
@@ -11,12 +11,8 @@
 import Terms from '../screens/Terms'
 import { Context } from '../store/Store'
 import { DispatchAction } from '../store/reducer'
-<<<<<<< HEAD
 import { ColorPallet } from '../theme'
-=======
-import { Colors } from '../theme'
 import { StateFn } from '../types/fn'
->>>>>>> 9a05f3c2
 import { AuthenticateStackParams, Screens, Stacks } from '../types/navigators'
 
 import ConnectStack from './ConnectStack'
@@ -74,39 +70,11 @@
         <Stack.Screen
           name={Screens.Onboarding}
           options={() => ({
-<<<<<<< HEAD
-            title: 'Onboarding',
+            title: t('Screens.Onboarding'),
             headerTintColor: ColorPallet.grayscale.white,
             headerShown: true,
             gestureEnabled: false,
             headerLeft: () => false,
-            headerRight: () => {
-              return (
-                // TODO:(jl) Create new type of button component
-                <TouchableOpacity
-                  accessibilityLabel={t('Global.Skip')}
-                  onPress={onSkipTouched}
-                  style={{ marginRight: 14 }}
-                >
-                  <View style={{ flexDirection: 'row', alignItems: 'center' }}>
-                    <Text style={{ color: ColorPallet.grayscale.white, fontWeight: 'bold', marginRight: 4 }}>Skip</Text>
-                    <Arrow
-                      height={15}
-                      width={15}
-                      fill={ColorPallet.grayscale.white}
-                      style={{ transform: [{ rotate: '180deg' }] }}
-                    />
-                  </View>
-                </TouchableOpacity>
-              )
-            },
-=======
-            title: t('Screens.Onboarding'),
-            headerTintColor: Colors.white,
-            headerShown: true,
-            gestureEnabled: false,
-            headerLeft: () => false,
->>>>>>> 9a05f3c2
           })}
         >
           {(props) => (
@@ -122,13 +90,8 @@
         <Stack.Screen
           name={Screens.Terms}
           options={() => ({
-<<<<<<< HEAD
-            title: 'Terms & Conditions',
+            title: t('Screens.Terms'),
             headerTintColor: ColorPallet.grayscale.white,
-=======
-            title: t('Screens.Terms'),
-            headerTintColor: Colors.white,
->>>>>>> 9a05f3c2
             headerShown: true,
             headerLeft: () => false,
             rightLeft: () => false,
