--- conflicted
+++ resolved
@@ -101,15 +101,11 @@
     "ProofAccepted": "Proof Accepted",
     "ProofRejected": "Proof Rejected",
     "RequestedCredentialsCouldNotBeFound": "Requested credentials could not be found",
-<<<<<<< HEAD
-    "ProofRequest": "Proof request",
+    "ProofRequest": "New Proof Request",
     "NotAvailableInYourWallet": "Not available in your wallet",
     "IsRequestingSomethingYouDontHaveAvailable": "is requesting something you don't have available",
     "IsRequestingYouToShare": "is requesting you to share",
     "AContact": "A contact"
-=======
-    "ProofRequest": "New Proof Request"
->>>>>>> 256e4199
   },  
   "Settings": {
     "Version": "Version",
