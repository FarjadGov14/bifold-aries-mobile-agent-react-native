<<<<<<< HEAD
import { ConnectionRecord, CredentialRecord, ProofRecord, RequestedAttribute } from '@aries-framework/core'
import { useConnectionById, useCredentialById, useProofById } from '@aries-framework/react-hooks'
import startCase from 'lodash.startcase'
=======
import { ConnectionRecord, CredentialRecord } from '@aries-framework/core'
import { useConnectionById } from '@aries-framework/react-hooks'
import { parseUrl } from 'query-string'
>>>>>>> c98482d6

import { indyCredentialKey, IndexedIndyCredentialMetadata } from '../constants'

export function parseSchema(schemaId?: string): { name: string; version: string } {
  let name = 'Credential'
  let version = ''
  if (schemaId) {
    const schemaIdRegex = /(.*?):([0-9]):([a-zA-Z .\-_0-9]+):([a-z0-9._-]+)$/
    const schemaIdParts = schemaId.match(schemaIdRegex)
    if (schemaIdParts?.length === 5) {
      name = `${schemaIdParts?.[3].replace(/_|-/g, ' ')}`
        .split(' ')
        .map((schemaIdPart) => schemaIdPart.charAt(0).toUpperCase() + schemaIdPart.substring(1))
        .join(' ')
      version = schemaIdParts?.[4]
    }
  }
  return { name, version }
}

export function credentialSchema(credential: CredentialRecord): string | undefined {
  return credential.metadata.get<IndexedIndyCredentialMetadata>(indyCredentialKey)?.schemaId
}

export function parsedSchema(credential: CredentialRecord): { name: string; version: string } {
  return parseSchema(credentialSchema(credential))
}

/**
 * Adapted from https://stackoverflow.com/questions/3426404/create-a-hexadecimal-colour-based-on-a-string-with-javascript
 */
export function hashCode(s: string): number {
  return s.split('').reduce((hash, char) => char.charCodeAt(0) + ((hash << 5) - hash), 0)
}

export function hashToRGBA(i: number) {
  const colour = (i & 0x00ffffff).toString(16).toUpperCase()
  return '#' + '00000'.substring(0, 6 - colour.length) + colour
}

export function credentialRecordFromId(credentialId?: string): CredentialRecord | void {
  if (credentialId) {
    return useCredentialById(credentialId)
  }
}

export function connectionRecordFromId(connectionId?: string): ConnectionRecord | void {
  if (connectionId) {
    return useConnectionById(connectionId)
  }
}

<<<<<<< HEAD
export function proofRecordFromId(proofId?: string): ProofRecord | void {
  if (proofId) {
    return useProofById(proofId)
  }
}

export function getConnectionName(connection: ConnectionRecord | void): string | void {
  if (!connection) {
    return
  }
  return connection?.alias || connection?.invitation?.label
}

export function firstMatchingCredentialAttributeValue(attributeName: string, attributes: RequestedAttribute[]): string {
  if (!attributes.length) {
    return ''
  }
  const firstMatchingCredential = attributes[0].credentialInfo
  const match = Object.entries(firstMatchingCredential.attributes).find(
    ([n]) => startCase(n) === startCase(attributeName)
  )
  return match?.length ? match[1] : ''
=======
export const isRedirection = (url: string): boolean => {
  const queryParams = parseUrl(url).query
  return !(queryParams['c_i'] || queryParams['d_m'])
>>>>>>> c98482d6
}<|MERGE_RESOLUTION|>--- conflicted
+++ resolved
@@ -1,12 +1,7 @@
-<<<<<<< HEAD
 import { ConnectionRecord, CredentialRecord, ProofRecord, RequestedAttribute } from '@aries-framework/core'
 import { useConnectionById, useCredentialById, useProofById } from '@aries-framework/react-hooks'
 import startCase from 'lodash.startcase'
-=======
-import { ConnectionRecord, CredentialRecord } from '@aries-framework/core'
-import { useConnectionById } from '@aries-framework/react-hooks'
 import { parseUrl } from 'query-string'
->>>>>>> c98482d6
 
 import { indyCredentialKey, IndexedIndyCredentialMetadata } from '../constants'
 
@@ -59,7 +54,6 @@
   }
 }
 
-<<<<<<< HEAD
 export function proofRecordFromId(proofId?: string): ProofRecord | void {
   if (proofId) {
     return useProofById(proofId)
@@ -82,9 +76,9 @@
     ([n]) => startCase(n) === startCase(attributeName)
   )
   return match?.length ? match[1] : ''
-=======
+}
+
 export const isRedirection = (url: string): boolean => {
   const queryParams = parseUrl(url).query
   return !(queryParams['c_i'] || queryParams['d_m'])
->>>>>>> c98482d6
 }