import { useNavigation } from '@react-navigation/core'
import React, { useEffect, useState } from 'react'
import { useTranslation } from 'react-i18next'
import { Modal, StyleSheet, Text, View } from 'react-native'
import { SafeAreaView } from 'react-native-safe-area-context'

import CredentialDeclined from '../assets/img/credential-declined.svg'
import Button, { ButtonType } from '../components/buttons/Button'
import InfoBox, { InfoBoxType } from '../components/misc/InfoBox'
import { useTheme } from '../contexts/theme'
import { GenericFn } from '../types/fn'
import { Screens, TabStacks } from '../types/navigators'
import { testIdWithKey } from '../utils/testable'

export interface CredentialOfferDeclineProps {
  visible: boolean
  didDeclineOffer: boolean
  onGoBackTouched: GenericFn
  onDeclinedConformationTouched: GenericFn
}

const CredentialOfferDecline: React.FC<CredentialOfferDeclineProps> = ({
  visible,
  didDeclineOffer,
  onGoBackTouched,
  onDeclinedConformationTouched,
}) => {
  const { t } = useTranslation()
  const [modalVisible, setModalVisible] = useState<boolean>(false)
  const navigation = useNavigation()
<<<<<<< HEAD
  const { ColorPallet, TextTheme, ListItems } = useThemeContext()
=======
  const { ColorPallet, TextTheme } = useTheme()
>>>>>>> 6c637ea1
  const imageDisplayOptions = {
    fill: ListItems.credentialIconColor.color,
    height: 250,
    width: 250,
  }
  const styles = StyleSheet.create({
    container: {
      ...ListItems.credentialOfferBackground,
      flexGrow: 1,
    },
    image: {
      marginVertical: 66,
    },
    messageContainer: {
      marginHorizontal: 25,
      marginTop: 25,
      alignItems: 'center',
    },
    messageText: {
      fontWeight: 'normal',
      textAlign: 'center',
      marginTop: 90,
    },
    controlsContainer: {
      marginHorizontal: 25,
      marginTop: 25,
    },
  })

  const onDoneTouched = () => {
    navigation.getParent()?.navigate(TabStacks.HomeStack, { screen: Screens.Home })
  }

  useEffect(() => {
    setModalVisible(visible)
  })

  return (
    <Modal visible={modalVisible} transparent={true} animationType={'none'}>
      <SafeAreaView style={[styles.container]}>
        <View style={[{ marginTop: 25 }]}>
          {!didDeclineOffer && (
            <>
              <InfoBox
                notificationType={InfoBoxType.Warn}
                title={'Are you sure you want to decline this credential?'}
                message={'In order to receive the credential offer again, you will need to reapply with the issuer.'}
              />
              <View style={[styles.controlsContainer]}>
                <Button
                  title={t('CredentialOffer.ConfirmDeclineCredential')}
                  accessibilityLabel={t('CredentialOffer.ConfirmDeclineCredential')}
                  testID={testIdWithKey('ConfirmDeclineCredential')}
                  onPress={onDeclinedConformationTouched}
                  buttonType={ButtonType.Primary}
                />
                <View style={[{ marginTop: 10 }]}>
                  <Button
                    title={t('CredentialOffer.AbortDeclineCredential')}
                    accessibilityLabel={t('CredentialOffer.AbortDeclineCredential')}
                    testID={testIdWithKey('AbortDeclineCredential')}
                    onPress={onGoBackTouched}
                    buttonType={ButtonType.Secondary}
                  />
                </View>
              </View>
            </>
          )}

          {didDeclineOffer && (
            <>
              <View style={[styles.messageContainer]}>
                <Text
                  style={[ListItems.credentialOfferTitle, styles.messageText]}
                  testID={testIdWithKey('CredentialDeclined')}
                >
                  {t('CredentialOffer.CredentialDeclined')}
                </Text>
                <CredentialDeclined style={[styles.image]} {...imageDisplayOptions} />
              </View>

              <View style={[styles.controlsContainer]}>
                <Button
                  title={t('Global.Done')}
                  accessibilityLabel={t('Global.Done')}
                  testID={testIdWithKey('Done')}
                  onPress={onDoneTouched}
                  buttonType={ButtonType.Primary}
                />
              </View>
            </>
          )}
        </View>
      </SafeAreaView>
    </Modal>
  )
}

export default CredentialOfferDecline<|MERGE_RESOLUTION|>--- conflicted
+++ resolved
@@ -28,11 +28,7 @@
   const { t } = useTranslation()
   const [modalVisible, setModalVisible] = useState<boolean>(false)
   const navigation = useNavigation()
-<<<<<<< HEAD
-  const { ColorPallet, TextTheme, ListItems } = useThemeContext()
-=======
-  const { ColorPallet, TextTheme } = useTheme()
->>>>>>> 6c637ea1
+  const { ListItems } = useTheme()
   const imageDisplayOptions = {
     fill: ListItems.credentialIconColor.color,
     height: 250,
