--- conflicted
+++ resolved
@@ -51,12 +51,8 @@
     },
   })
 }
-<<<<<<< HEAD
-export const createStyle = (OnboardingTheme: any) => {
-=======
 
-export const createStyles = (theme: Theme) => {
->>>>>>> 6c637ea1
+export const createStyles = (OnboardingTheme: any) => {
   return StyleSheet.create({
     headerText: {
       ...OnboardingTheme.headerText,
@@ -78,30 +74,19 @@
     },
   })
 }
-<<<<<<< HEAD
-export function createImageDisplayOptions(OnboardingTheme: any) {
-=======
 
-const createImageDisplayOptions = (theme: Theme) => {
->>>>>>> 6c637ea1
+const createImageDisplayOptions = (OnboardingTheme: any) => {
   return {
     ...OnboardingTheme.imageDisplayOptions,
     height: 180,
     width: 180,
   }
 }
-<<<<<<< HEAD
+
 const customPages = (onTutorialCompleted: GenericFn, OnboardingTheme: any) => {
   const { t } = useTranslation()
-  const defaultStyle = createStyle(OnboardingTheme)
+  const styles = createStyles(OnboardingTheme)
   const imageDisplayOptions = createImageDisplayOptions(OnboardingTheme)
-=======
-
-const customPages = (onTutorialCompleted: GenericFn, theme: Theme) => {
-  const { t } = useTranslation()
-  const styles = createStyles(theme)
-  const imageDisplayOptions = createImageDisplayOptions(theme)
->>>>>>> 6c637ea1
   return (
     <>
       <View style={{ alignItems: 'center' }}>
@@ -142,15 +127,9 @@
   },
 ]
 
-<<<<<<< HEAD
 const createPageWith = (image: React.FC<SvgProps>, title: string, body: string, OnboardingTheme: any) => {
-  const defaultStyle = createStyle(OnboardingTheme)
+  const styles = createStyles(OnboardingTheme)
   const imageDisplayOptions = createImageDisplayOptions(OnboardingTheme)
-=======
-const createPageWith = (image: React.FC<SvgProps>, title: string, body: string, theme: Theme) => {
-  const styles = createStyles(theme)
-  const imageDisplayOptions = createImageDisplayOptions(theme)
->>>>>>> 6c637ea1
   return (
     <>
       <View style={{ alignItems: 'center' }}>{image(imageDisplayOptions)}</View>
@@ -166,11 +145,7 @@
   )
 }
 
-<<<<<<< HEAD
-export const pages = (onTutorialCompleted: GenericFn, OnboardingTheme: any): Array<Element> => {
-=======
-const OnboardingPages = (onTutorialCompleted: GenericFn, theme: Theme): Array<Element> => {
->>>>>>> 6c637ea1
+const OnboardingPages = (onTutorialCompleted: GenericFn, OnboardingTheme: any): Array<Element> => {
   return [
     ...guides.map((g) => createPageWith(g.image, g.title, g.body, OnboardingTheme)),
     customPages(onTutorialCompleted, OnboardingTheme),
