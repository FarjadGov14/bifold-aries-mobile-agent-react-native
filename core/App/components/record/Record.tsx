--- conflicted
+++ resolved
@@ -27,11 +27,7 @@
 }) => {
   const { t } = useTranslation()
   const [shown, setShown] = useState<boolean[]>([])
-<<<<<<< HEAD
-  const { ListItems, TextTheme } = useThemeContext()
-=======
-  const { ColorPallet, TextTheme } = useTheme()
->>>>>>> 6c637ea1
+  const { ListItems, TextTheme } = useTheme()
   const styles = StyleSheet.create({
     linkContainer: {
       flexDirection: 'row',
