--- conflicted
+++ resolved
@@ -25,11 +25,7 @@
   attributeValue = null,
 }) => {
   const { t } = useTranslation()
-<<<<<<< HEAD
-  const { ListItems } = useThemeContext()
-=======
-  const { ColorPallet, TextTheme } = useTheme()
->>>>>>> 6c637ea1
+  const { ListItems } = useTheme()
   const styles = StyleSheet.create({
     container: {
       ...ListItems.recordContainer,
