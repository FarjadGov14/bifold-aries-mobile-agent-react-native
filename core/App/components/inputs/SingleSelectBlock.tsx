import React, { useState } from 'react'
import { StyleSheet, TouchableOpacity, View } from 'react-native'
import Icon from 'react-native-vector-icons/MaterialIcons'

import { useTheme } from '../../contexts/theme'
import Text from '../texts/Text'

export interface BlockSelection {
  value: string
  id: string
}

interface Props {
  selection: BlockSelection[]
  onSelect: (selected: BlockSelection) => void
  initialSelect?: BlockSelection
}

const SingleSelectBlock: React.FC<Props> = ({ selection, onSelect, initialSelect }) => {
  const [selected, setSelected] = useState(initialSelect ?? selection[0])
<<<<<<< HEAD
  const { Inputs } = useThemeContext()
=======
  const { borderRadius, ColorPallet } = useTheme()
>>>>>>> 6c637ea1
  const styles = StyleSheet.create({
    container: {
      width: '100%',
      padding: 20,
    },
    row: {
      ...Inputs.singleSelect,
      flexDirection: 'row',
      alignItems: 'center',
      justifyContent: 'space-between',
      marginBottom: 8,
    },
  })
  const handleSelect = (selected: BlockSelection) => {
    setSelected(selected)
    onSelect(selected)
  }

  return (
    <View style={styles.container}>
      {selection.map((item) => (
        <TouchableOpacity key={item.id} style={styles.row} onPress={() => handleSelect(item)}>
          <Text style={Inputs.singleSelectText}>{item.value}</Text>
          {item.id === selected.id ? <Icon name={'check'} size={25} color={Inputs.singleSelectIcon.color} /> : null}
        </TouchableOpacity>
      ))}
    </View>
  )
}

export default SingleSelectBlock<|MERGE_RESOLUTION|>--- conflicted
+++ resolved
@@ -18,11 +18,7 @@
 
 const SingleSelectBlock: React.FC<Props> = ({ selection, onSelect, initialSelect }) => {
   const [selected, setSelected] = useState(initialSelect ?? selection[0])
-<<<<<<< HEAD
-  const { Inputs } = useThemeContext()
-=======
-  const { borderRadius, ColorPallet } = useTheme()
->>>>>>> 6c637ea1
+  const { Inputs } = useTheme()
   const styles = StyleSheet.create({
     container: {
       width: '100%',
