import { CredentialRecord } from '@aries-framework/core'
import React from 'react'
import { useTranslation } from 'react-i18next'
import { StyleSheet, Text, View, ViewStyle } from 'react-native'
import Icon from 'react-native-vector-icons/MaterialIcons'

import { dateFormatOptions } from '../../constants'
import { useTheme } from '../../contexts/theme'
import { parsedSchema } from '../../utils/helpers'
import { testIdWithKey } from '../../utils/testable'

import AvatarView from './AvatarView'

interface CredentialCardProps {
  credential: CredentialRecord
  revoked?: boolean
  style?: ViewStyle
}

const CredentialCard: React.FC<CredentialCardProps> = ({ credential, revoked = false, style = {} }) => {
  const { t } = useTranslation()
<<<<<<< HEAD
  const { ListItems } = useThemeContext()
=======
  const { TextTheme, ColorPallet } = useTheme()
>>>>>>> 6c637ea1
  const styles = StyleSheet.create({
    container: {
      ...ListItems.credentialBackground,
      minHeight: 125,
      justifyContent: 'center',
      borderRadius: 15,
      padding: 10,
    },
    row: {
      flexDirection: 'row',
      alignItems: 'center',
    },
    details: { flexShrink: 1 },
  })
  return (
    <View
      style={[
        styles.container,
        revoked && {
          backgroundColor: ColorPallet.notification.error,
          borderColor: ColorPallet.notification.errorBorder,
        },
        style,
      ]}
    >
      <View style={styles.row}>
        <AvatarView
          name={parsedSchema(credential).name}
          style={revoked ? { borderColor: ColorPallet.notification.errorBorder } : {}}
        />
        <View style={styles.details}>
          <Text style={ListItems.credentialTitle} testID={testIdWithKey('CredentialName')}>
            {parsedSchema(credential).name}
          </Text>
          <Text style={ListItems.credentialDetails} testID={testIdWithKey('CredentialVersion')}>
            {t('CredentialDetails.Version')}: {parsedSchema(credential).version}
          </Text>
<<<<<<< HEAD
          <Text style={ListItems.credentialDetails} testID={testIdWithKey('CredentialIssued')}>
            {t('CredentialDetails.Issued')}: {credential.createdAt.toLocaleDateString('en-CA', dateFormatOptions)}
          </Text>
=======

          {revoked ? (
            <View style={{ flexDirection: 'row', alignItems: 'center' }}>
              <Icon
                style={{ marginRight: 5 }}
                name="cancel"
                color={ColorPallet.semantic.error}
                size={TextTheme.headingFour.fontSize}
              ></Icon>
              <Text
                style={[TextTheme.caption, { color: ColorPallet.semantic.error, fontWeight: 'bold' }]}
                testID={testIdWithKey('CredentialRevoked')}
              >
                Revoked
              </Text>
            </View>
          ) : (
            <Text style={[TextTheme.caption]} testID={testIdWithKey('CredentialIssued')}>
              {t('CredentialDetails.Issued')}: {credential.createdAt.toLocaleDateString('en-CA', dateFormatOptions)}
            </Text>
          )}
>>>>>>> 6c637ea1
        </View>
      </View>
    </View>
  )
}

export default CredentialCard<|MERGE_RESOLUTION|>--- conflicted
+++ resolved
@@ -19,11 +19,7 @@
 
 const CredentialCard: React.FC<CredentialCardProps> = ({ credential, revoked = false, style = {} }) => {
   const { t } = useTranslation()
-<<<<<<< HEAD
-  const { ListItems } = useThemeContext()
-=======
-  const { TextTheme, ColorPallet } = useTheme()
->>>>>>> 6c637ea1
+  const { ListItems } = useTheme()
   const styles = StyleSheet.create({
     container: {
       ...ListItems.credentialBackground,
@@ -43,8 +39,7 @@
       style={[
         styles.container,
         revoked && {
-          backgroundColor: ColorPallet.notification.error,
-          borderColor: ColorPallet.notification.errorBorder,
+          ...ListItems.revoked,
         },
         style,
       ]}
@@ -52,7 +47,7 @@
       <View style={styles.row}>
         <AvatarView
           name={parsedSchema(credential).name}
-          style={revoked ? { borderColor: ColorPallet.notification.errorBorder } : {}}
+          style={revoked ? { borderColor: ListItems.revoked.borderColor } : {}}
         />
         <View style={styles.details}>
           <Text style={ListItems.credentialTitle} testID={testIdWithKey('CredentialName')}>
@@ -61,33 +56,27 @@
           <Text style={ListItems.credentialDetails} testID={testIdWithKey('CredentialVersion')}>
             {t('CredentialDetails.Version')}: {parsedSchema(credential).version}
           </Text>
-<<<<<<< HEAD
-          <Text style={ListItems.credentialDetails} testID={testIdWithKey('CredentialIssued')}>
-            {t('CredentialDetails.Issued')}: {credential.createdAt.toLocaleDateString('en-CA', dateFormatOptions)}
-          </Text>
-=======
 
           {revoked ? (
             <View style={{ flexDirection: 'row', alignItems: 'center' }}>
               <Icon
                 style={{ marginRight: 5 }}
                 name="cancel"
-                color={ColorPallet.semantic.error}
-                size={TextTheme.headingFour.fontSize}
+                color={ListItems.revoked.backgroundColor}
+                size={ListItems.credentialTitle.fontSize}
               ></Icon>
               <Text
-                style={[TextTheme.caption, { color: ColorPallet.semantic.error, fontWeight: 'bold' }]}
+                style={[ListItems.credentialDetails, { color: ListItems.revoked.backgroundColor, fontWeight: 'bold' }]}
                 testID={testIdWithKey('CredentialRevoked')}
               >
                 Revoked
               </Text>
             </View>
           ) : (
-            <Text style={[TextTheme.caption]} testID={testIdWithKey('CredentialIssued')}>
+            <Text style={ListItems.credentialDetails} testID={testIdWithKey('CredentialIssued')}>
               {t('CredentialDetails.Issued')}: {credential.createdAt.toLocaleDateString('en-CA', dateFormatOptions)}
             </Text>
           )}
->>>>>>> 6c637ea1
         </View>
       </View>
     </View>
