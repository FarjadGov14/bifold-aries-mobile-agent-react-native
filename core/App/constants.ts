export const defaultLanguage = 'en'

// Used to property prefix TestIDs so they can be looked up
// by on-device automated testing systems like SauceLabs.
export const testIdPrefix = 'com.ariesbifold:id/'

export enum LocalStorageKeys {
  Onboarding = 'OnboardingState',
  // FIXME: Once hooks are updated this should no longer be necessary
  RevokedCredentials = 'RevokedCredentials',
  RevokedCredentialsMessageDismissed = 'RevokedCredentialsMessageDismissed',
}

<<<<<<< HEAD
//Keys for items saved in keychain/async storage
export const KEYCHAIN_SERVICE_KEY = 'secret.wallet.key'
export const KEYCHAIN_SERVICE_PIN_KEY = 'secret.pin.key'
export const KEYCHAIN_SERVICE_RAND_KEY = 'secret.rand.key'
export const STORAGE_KEY_SALT = 'savedalt'
export const STORAGE_FIRSTLOGIN = 'firstlogin'
export const STORAGE_AUTHLEVEL = 'authlevel'
=======
// Keys for items saved in keychain/async storage
export const keychainServiceKey = 'secret.wallet.key'
export const keychainServicePINKey = 'secret.pin.key'
export const keychainServiceRandKey = 'secret.rand.key'
export const storageKeySalt = 'savedSalt'
export const storageFirstLogin = 'firstLogin'
export const storageAuthLevel = 'authLevel'
export const userNameKey = 'WalletKey'
export const userNameRandKey = 'RandKey'
>>>>>>> aa45d587

export const dateFormatOptions: { year: 'numeric'; month: 'short'; day: 'numeric' } = {
  year: 'numeric',
  month: 'short',
  day: 'numeric',
}

export const minPINLength = 6<|MERGE_RESOLUTION|>--- conflicted
+++ resolved
@@ -11,15 +11,6 @@
   RevokedCredentialsMessageDismissed = 'RevokedCredentialsMessageDismissed',
 }
 
-<<<<<<< HEAD
-//Keys for items saved in keychain/async storage
-export const KEYCHAIN_SERVICE_KEY = 'secret.wallet.key'
-export const KEYCHAIN_SERVICE_PIN_KEY = 'secret.pin.key'
-export const KEYCHAIN_SERVICE_RAND_KEY = 'secret.rand.key'
-export const STORAGE_KEY_SALT = 'savedalt'
-export const STORAGE_FIRSTLOGIN = 'firstlogin'
-export const STORAGE_AUTHLEVEL = 'authlevel'
-=======
 // Keys for items saved in keychain/async storage
 export const keychainServiceKey = 'secret.wallet.key'
 export const keychainServicePINKey = 'secret.pin.key'
@@ -29,7 +20,6 @@
 export const storageAuthLevel = 'authLevel'
 export const userNameKey = 'WalletKey'
 export const userNameRandKey = 'RandKey'
->>>>>>> aa45d587
 
 export const dateFormatOptions: { year: 'numeric'; month: 'short'; day: 'numeric' } = {
   year: 'numeric',
