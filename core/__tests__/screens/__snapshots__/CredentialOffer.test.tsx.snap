--- conflicted
+++ resolved
@@ -192,34 +192,6 @@
                 }
               }
             >
-<<<<<<< HEAD
-              <Text>
-                faber.agent
-              </Text>
-               
-              CredentialOffer.IsOfferingYouACredential
-            </Text>
-          </View>
-          <RNGestureHandlerButton
-            collapsable={false}
-            onGestureEvent={[Function]}
-            onGestureHandlerEvent={[Function]}
-            onGestureHandlerStateChange={[Function]}
-            onHandlerStateChange={[Function]}
-            rippleColor={0}
-            testID="com.ariesbifold:id/ShowCredentialDetails"
-          >
-            <View
-              accessible={true}
-              style={
-                Object {
-                  "backgroundColor": "#15C477",
-                  "borderRadius": 15,
-                  "height": 375,
-                  "marginBottom": 16,
-                  "marginHorizontal": 15,
-                  "opacity": 1,
-=======
               <Text
                 style={
                   Object {
@@ -228,7 +200,6 @@
                     "fontSize": 18,
                     "fontWeight": "normal",
                   }
->>>>>>> 66dd8a91
                 }
                 testID="com.ariesbifold:id/HeaderText"
               >
@@ -249,214 +220,120 @@
               testID="com.ariesbifold:id/ShowCredentialDetails"
             >
               <View
-<<<<<<< HEAD
-                onLayout={[Function]}
-                style={
-                  Array [
-                    Object {
-                      "backgroundColor": "rgba(0,0,0,0)",
-                      "borderTopLeftRadius": 15,
-                      "borderTopRightRadius": 15,
-                      "flexDirection": "row",
-                      "height": 100,
-                      "paddingHorizontal": 10,
-                      "paddingVertical": 10,
-                    },
-                  ]
-                }
-                testID="com.ariesbifold:id/CredentialCardHeader"
-=======
                 accessible={true}
                 style={
                   Object {
-                    "backgroundColor": "#313132",
+                    "backgroundColor": "#15C477",
                     "borderRadius": 15,
-                    "justifyContent": "center",
+                    "height": 375,
                     "marginBottom": 16,
                     "marginHorizontal": 15,
-                    "minHeight": 125,
                     "opacity": 1,
-                    "padding": 10,
-                  }
-                }
->>>>>>> 66dd8a91
+                  }
+                }
               >
-                <Text
-                  maxFontSizeMultiplier={1}
-                  numberOfLines={2}
-                  style={
-<<<<<<< HEAD
-                    Array [
-                      Object {
-                        "color": "#FFFFFF",
-                        "fontSize": 14,
-                        "fontWeight": "bold",
-                      },
-                      Object {
-                        "color": "#313132",
-                        "paddingHorizontal": 5,
-                        "width": "50%",
-                      },
-                    ]
-                  }
-                  testID="com.ariesbifold:id/CredentialIssuer"
-                >
-                  faber.agent
-                </Text>
-                <Text
-                  maxFontSizeMultiplier={1}
-                  numberOfLines={2}
+                <View
+                  onLayout={[Function]}
                   style={
                     Array [
                       Object {
-                        "color": "#FFFFFF",
-                        "fontSize": 14,
-                        "fontWeight": "bold",
-                      },
-                      Object {
-                        "color": "#313132",
-                        "paddingHorizontal": 5,
-                        "textAlign": "right",
-                        "width": "50%",
+                        "backgroundColor": "rgba(0,0,0,0)",
+                        "borderTopLeftRadius": 15,
+                        "borderTopRightRadius": 15,
+                        "flexDirection": "row",
+                        "height": 100,
+                        "paddingHorizontal": 10,
+                        "paddingVertical": 10,
                       },
                     ]
                   }
-                  testID="com.ariesbifold:id/CredentialName"
+                  testID="com.ariesbifold:id/CredentialCardHeader"
                 >
-                  Credential
-                </Text>
-              </View>
-              <View
-                style={
-                  Object {
-                    "flexGrow": 1,
-                  }
-                }
-              />
-              <View
-                style={
-                  Object {
-                    "backgroundColor": "rgba(0,0,0,0)",
-                    "borderBottomLeftRadius": 15,
-                    "borderBottomRightRadius": 15,
-                    "flexDirection": "row",
-                    "paddingHorizontal": 10,
-                    "paddingVertical": 10,
-                  }
-                }
-                testID="com.ariesbifold:id/CredentialCardFooter"
-              >
-                <Text
-                  maxFontSizeMultiplier={1}
-                  style={
-                    Array [
-                      Object {
-                        "color": "#FFFFFF",
-                        "fontSize": 14,
-                        "fontWeight": "normal",
-                      },
-                      Object {
-                        "color": "#313132",
-                      },
-                    ]
-                  }
-                  testID="com.ariesbifold:id/CredentialIssued"
-                >
-                  CredentialDetails.Issued
-                  : 
-                  Feb 22, 2022
-                </Text>
-=======
-                    Object {
-                      "alignItems": "center",
-                      "flexDirection": "row",
-                    }
-                  }
-                  testID="com.ariesbifold:id/CredentialCard"
-                >
-                  <View
+                  <Text
+                    maxFontSizeMultiplier={1}
+                    numberOfLines={2}
                     style={
                       Array [
                         Object {
-                          "alignItems": "center",
-                          "borderColor": "#FFFFFF",
-                          "borderRadius": 32,
-                          "borderWidth": 3,
-                          "height": 64,
-                          "justifyContent": "center",
-                          "margin": 12,
-                          "width": 64,
-                        },
-                        Object {
-                          "borderColor": "#15C477",
-                        },
-                        Object {},
+                          "color": "#FFFFFF",
+                          "fontSize": 14,
+                          "fontWeight": "bold",
+                        },
+                        Object {
+                          "color": "#313132",
+                          "paddingHorizontal": 5,
+                          "width": "50%",
+                        },
                       ]
                     }
+                    testID="com.ariesbifold:id/CredentialIssuer"
                   >
-                    <Text
-                      style={
+                    faber.agent
+                  </Text>
+                  <Text
+                    maxFontSizeMultiplier={1}
+                    numberOfLines={2}
+                    style={
+                      Array [
                         Object {
                           "color": "#FFFFFF",
-                          "fontSize": 32,
-                          "fontWeight": "normal",
-                        }
-                      }
-                      testID="com.ariesbifold:id/AvatarName"
-                    >
-                      C
-                    </Text>
-                  </View>
-                  <View
+                          "fontSize": 14,
+                          "fontWeight": "bold",
+                        },
+                        Object {
+                          "color": "#313132",
+                          "paddingHorizontal": 5,
+                          "textAlign": "right",
+                          "width": "50%",
+                        },
+                      ]
+                    }
+                    testID="com.ariesbifold:id/CredentialName"
+                  >
+                    Credential
+                  </Text>
+                </View>
+                <View
+                  style={
+                    Object {
+                      "flexGrow": 1,
+                    }
+                  }
+                />
+                <View
+                  style={
+                    Object {
+                      "backgroundColor": "rgba(0,0,0,0)",
+                      "borderBottomLeftRadius": 15,
+                      "borderBottomRightRadius": 15,
+                      "flexDirection": "row",
+                      "paddingHorizontal": 10,
+                      "paddingVertical": 10,
+                    }
+                  }
+                  testID="com.ariesbifold:id/CredentialCardFooter"
+                >
+                  <Text
+                    maxFontSizeMultiplier={1}
                     style={
-                      Object {
-                        "flexShrink": 1,
-                      }
-                    }
-                  >
-                    <Text
-                      style={
-                        Object {
-                          "color": "#FFFFFF",
-                          "fontSize": 21,
-                          "fontWeight": "bold",
-                        }
-                      }
-                      testID="com.ariesbifold:id/CredentialName"
-                    >
-                      Credential
-                    </Text>
-                    <Text
-                      style={
+                      Array [
                         Object {
                           "color": "#FFFFFF",
                           "fontSize": 14,
                           "fontWeight": "normal",
-                        }
-                      }
-                      testID="com.ariesbifold:id/CredentialVersion"
-                    >
-                      CredentialDetails.Version
-                      : 
-                      
-                    </Text>
-                    <Text
-                      style={
-                        Object {
-                          "color": "#FFFFFF",
-                          "fontSize": 14,
-                          "fontWeight": "normal",
-                        }
-                      }
-                      testID="com.ariesbifold:id/CredentialIssued"
-                    >
-                      CredentialDetails.Issued
-                      : 
-                      Feb 22, 2022
-                    </Text>
-                  </View>
+                        },
+                        Object {
+                          "color": "#313132",
+                        },
+                      ]
+                    }
+                    testID="com.ariesbifold:id/CredentialIssued"
+                  >
+                    CredentialDetails.Issued
+                    : 
+                    Feb 22, 2022
+                  </Text>
                 </View>
->>>>>>> 66dd8a91
               </View>
             </RNGestureHandlerButton>
           </View>
@@ -1001,118 +878,6 @@
             <View
               style={
                 Object {
-<<<<<<< HEAD
-                  "backgroundColor": "#15C477",
-                  "borderRadius": 15,
-                  "height": 375,
-                  "marginBottom": 16,
-                  "marginHorizontal": 15,
-                  "opacity": 1,
-                }
-              }
-            >
-              <View
-                onLayout={[Function]}
-                style={
-                  Array [
-                    Object {
-                      "backgroundColor": "rgba(0,0,0,0)",
-                      "borderTopLeftRadius": 15,
-                      "borderTopRightRadius": 15,
-                      "flexDirection": "row",
-                      "height": 100,
-                      "paddingHorizontal": 10,
-                      "paddingVertical": 10,
-                    },
-                  ]
-                }
-                testID="com.ariesbifold:id/CredentialCardHeader"
-              >
-                <Text
-                  maxFontSizeMultiplier={1}
-                  numberOfLines={2}
-                  style={
-                    Array [
-                      Object {
-                        "color": "#FFFFFF",
-                        "fontSize": 14,
-                        "fontWeight": "bold",
-                      },
-                      Object {
-                        "color": "#313132",
-                        "paddingHorizontal": 5,
-                        "width": "50%",
-                      },
-                    ]
-                  }
-                  testID="com.ariesbifold:id/CredentialIssuer"
-                >
-                  faber.agent
-                </Text>
-                <Text
-                  maxFontSizeMultiplier={1}
-                  numberOfLines={2}
-                  style={
-                    Array [
-                      Object {
-                        "color": "#FFFFFF",
-                        "fontSize": 14,
-                        "fontWeight": "bold",
-                      },
-                      Object {
-                        "color": "#313132",
-                        "paddingHorizontal": 5,
-                        "textAlign": "right",
-                        "width": "50%",
-                      },
-                    ]
-                  }
-                  testID="com.ariesbifold:id/CredentialName"
-                >
-                  Credential
-                </Text>
-              </View>
-              <View
-                style={
-                  Object {
-                    "flexGrow": 1,
-                  }
-                }
-              />
-              <View
-                style={
-                  Object {
-                    "backgroundColor": "rgba(0,0,0,0)",
-                    "borderBottomLeftRadius": 15,
-                    "borderBottomRightRadius": 15,
-                    "flexDirection": "row",
-                    "paddingHorizontal": 10,
-                    "paddingVertical": 10,
-                  }
-                }
-                testID="com.ariesbifold:id/CredentialCardFooter"
-              >
-                <Text
-                  maxFontSizeMultiplier={1}
-                  style={
-                    Array [
-                      Object {
-                        "color": "#FFFFFF",
-                        "fontSize": 14,
-                        "fontWeight": "normal",
-                      },
-                      Object {
-                        "color": "#313132",
-                      },
-                    ]
-                  }
-                  testID="com.ariesbifold:id/CredentialIssued"
-                >
-                  CredentialDetails.Issued
-                  : 
-                  Feb 22, 2022
-                </Text>
-=======
                   "paddingTop": 10,
                 }
               }
@@ -1287,109 +1052,117 @@
                 nativeID="animatedComponent"
                 style={
                   Object {
-                    "backgroundColor": "#313132",
+                    "backgroundColor": "#15C477",
                     "borderRadius": 15,
-                    "justifyContent": "center",
+                    "height": 375,
                     "marginBottom": 16,
                     "marginHorizontal": 15,
-                    "minHeight": 125,
                     "opacity": 1,
-                    "padding": 10,
                   }
                 }
               >
                 <View
+                  onLayout={[Function]}
                   style={
-                    Object {
-                      "alignItems": "center",
-                      "flexDirection": "row",
-                    }
-                  }
-                  testID="com.ariesbifold:id/CredentialCard"
+                    Array [
+                      Object {
+                        "backgroundColor": "rgba(0,0,0,0)",
+                        "borderTopLeftRadius": 15,
+                        "borderTopRightRadius": 15,
+                        "flexDirection": "row",
+                        "height": 100,
+                        "paddingHorizontal": 10,
+                        "paddingVertical": 10,
+                      },
+                    ]
+                  }
+                  testID="com.ariesbifold:id/CredentialCardHeader"
                 >
-                  <View
+                  <Text
+                    maxFontSizeMultiplier={1}
+                    numberOfLines={2}
                     style={
                       Array [
                         Object {
-                          "alignItems": "center",
-                          "borderColor": "#FFFFFF",
-                          "borderRadius": 32,
-                          "borderWidth": 3,
-                          "height": 64,
-                          "justifyContent": "center",
-                          "margin": 12,
-                          "width": 64,
-                        },
-                        Object {
-                          "borderColor": "#15C477",
-                        },
-                        Object {},
+                          "color": "#FFFFFF",
+                          "fontSize": 14,
+                          "fontWeight": "bold",
+                        },
+                        Object {
+                          "color": "#313132",
+                          "paddingHorizontal": 5,
+                          "width": "50%",
+                        },
                       ]
                     }
+                    testID="com.ariesbifold:id/CredentialIssuer"
                   >
-                    <Text
-                      style={
+                    faber.agent
+                  </Text>
+                  <Text
+                    maxFontSizeMultiplier={1}
+                    numberOfLines={2}
+                    style={
+                      Array [
                         Object {
                           "color": "#FFFFFF",
-                          "fontSize": 32,
-                          "fontWeight": "normal",
-                        }
-                      }
-                      testID="com.ariesbifold:id/AvatarName"
-                    >
-                      C
-                    </Text>
-                  </View>
-                  <View
+                          "fontSize": 14,
+                          "fontWeight": "bold",
+                        },
+                        Object {
+                          "color": "#313132",
+                          "paddingHorizontal": 5,
+                          "textAlign": "right",
+                          "width": "50%",
+                        },
+                      ]
+                    }
+                    testID="com.ariesbifold:id/CredentialName"
+                  >
+                    Credential
+                  </Text>
+                </View>
+                <View
+                  style={
+                    Object {
+                      "flexGrow": 1,
+                    }
+                  }
+                />
+                <View
+                  style={
+                    Object {
+                      "backgroundColor": "rgba(0,0,0,0)",
+                      "borderBottomLeftRadius": 15,
+                      "borderBottomRightRadius": 15,
+                      "flexDirection": "row",
+                      "paddingHorizontal": 10,
+                      "paddingVertical": 10,
+                    }
+                  }
+                  testID="com.ariesbifold:id/CredentialCardFooter"
+                >
+                  <Text
+                    maxFontSizeMultiplier={1}
                     style={
-                      Object {
-                        "flexShrink": 1,
-                      }
-                    }
-                  >
-                    <Text
-                      style={
-                        Object {
-                          "color": "#FFFFFF",
-                          "fontSize": 21,
-                          "fontWeight": "bold",
-                        }
-                      }
-                      testID="com.ariesbifold:id/CredentialName"
-                    >
-                      Credential
-                    </Text>
-                    <Text
-                      style={
+                      Array [
                         Object {
                           "color": "#FFFFFF",
                           "fontSize": 14,
                           "fontWeight": "normal",
-                        }
-                      }
-                      testID="com.ariesbifold:id/CredentialVersion"
-                    >
-                      CredentialDetails.Version
-                      : 
-                      
-                    </Text>
-                    <Text
-                      style={
-                        Object {
-                          "color": "#FFFFFF",
-                          "fontSize": 14,
-                          "fontWeight": "normal",
-                        }
-                      }
-                      testID="com.ariesbifold:id/CredentialIssued"
-                    >
-                      CredentialDetails.Issued
-                      : 
-                      Feb 22, 2022
-                    </Text>
-                  </View>
+                        },
+                        Object {
+                          "color": "#313132",
+                        },
+                      ]
+                    }
+                    testID="com.ariesbifold:id/CredentialIssued"
+                  >
+                    CredentialDetails.Issued
+                    : 
+                    Feb 22, 2022
+                  </Text>
                 </View>
->>>>>>> 66dd8a91
               </View>
             </RNGestureHandlerButton>
           </View>
@@ -2095,36 +1868,6 @@
             </View>
             <RNGestureHandlerButton
               collapsable={false}
-<<<<<<< HEAD
-              nativeID="animatedComponent"
-              style={
-                Object {
-                  "backgroundColor": "#15C477",
-                  "borderRadius": 15,
-                  "height": 375,
-                  "marginBottom": 16,
-                  "marginHorizontal": 15,
-                  "opacity": 1,
-                }
-              }
-            >
-              <View
-                onLayout={[Function]}
-                style={
-                  Array [
-                    Object {
-                      "backgroundColor": "rgba(0,0,0,0)",
-                      "borderTopLeftRadius": 15,
-                      "borderTopRightRadius": 15,
-                      "flexDirection": "row",
-                      "height": 100,
-                      "paddingHorizontal": 10,
-                      "paddingVertical": 10,
-                    },
-                  ]
-                }
-                testID="com.ariesbifold:id/CredentialCardHeader"
-=======
               onGestureEvent={[Function]}
               onGestureHandlerEvent={[Function]}
               onGestureHandlerStateChange={[Function]}
@@ -2138,194 +1881,117 @@
                 nativeID="animatedComponent"
                 style={
                   Object {
-                    "backgroundColor": "#313132",
+                    "backgroundColor": "#15C477",
                     "borderRadius": 15,
-                    "justifyContent": "center",
+                    "height": 375,
                     "marginBottom": 16,
                     "marginHorizontal": 15,
-                    "minHeight": 125,
                     "opacity": 1,
-                    "padding": 10,
-                  }
-                }
->>>>>>> 66dd8a91
+                  }
+                }
               >
-                <Text
-                  maxFontSizeMultiplier={1}
-                  numberOfLines={2}
-                  style={
-<<<<<<< HEAD
-                    Array [
-                      Object {
-                        "color": "#FFFFFF",
-                        "fontSize": 14,
-                        "fontWeight": "bold",
-                      },
-                      Object {
-                        "color": "#313132",
-                        "paddingHorizontal": 5,
-                        "width": "50%",
-                      },
-                    ]
-                  }
-                  testID="com.ariesbifold:id/CredentialIssuer"
-                >
-                  faber.agent
-                </Text>
-                <Text
-                  maxFontSizeMultiplier={1}
-                  numberOfLines={2}
+                <View
+                  onLayout={[Function]}
                   style={
                     Array [
                       Object {
-                        "color": "#FFFFFF",
-                        "fontSize": 14,
-                        "fontWeight": "bold",
-                      },
-                      Object {
-                        "color": "#313132",
-                        "paddingHorizontal": 5,
-                        "textAlign": "right",
-                        "width": "50%",
+                        "backgroundColor": "rgba(0,0,0,0)",
+                        "borderTopLeftRadius": 15,
+                        "borderTopRightRadius": 15,
+                        "flexDirection": "row",
+                        "height": 100,
+                        "paddingHorizontal": 10,
+                        "paddingVertical": 10,
                       },
                     ]
                   }
-                  testID="com.ariesbifold:id/CredentialName"
+                  testID="com.ariesbifold:id/CredentialCardHeader"
                 >
-                  Credential
-                </Text>
-              </View>
-              <View
-                style={
-                  Object {
-                    "flexGrow": 1,
-                  }
-                }
-              />
-              <View
-                style={
-                  Object {
-                    "backgroundColor": "rgba(0,0,0,0)",
-                    "borderBottomLeftRadius": 15,
-                    "borderBottomRightRadius": 15,
-                    "flexDirection": "row",
-                    "paddingHorizontal": 10,
-                    "paddingVertical": 10,
-                  }
-                }
-                testID="com.ariesbifold:id/CredentialCardFooter"
-              >
-                <Text
-                  maxFontSizeMultiplier={1}
-                  style={
-                    Array [
-                      Object {
-                        "color": "#FFFFFF",
-                        "fontSize": 14,
-                        "fontWeight": "normal",
-                      },
-                      Object {
-                        "color": "#313132",
-                      },
-                    ]
-                  }
-                  testID="com.ariesbifold:id/CredentialIssued"
-                >
-                  CredentialDetails.Issued
-                  : 
-                  Feb 22, 2022
-                </Text>
-=======
-                    Object {
-                      "alignItems": "center",
-                      "flexDirection": "row",
-                    }
-                  }
-                  testID="com.ariesbifold:id/CredentialCard"
-                >
-                  <View
+                  <Text
+                    maxFontSizeMultiplier={1}
+                    numberOfLines={2}
                     style={
                       Array [
                         Object {
-                          "alignItems": "center",
-                          "borderColor": "#FFFFFF",
-                          "borderRadius": 32,
-                          "borderWidth": 3,
-                          "height": 64,
-                          "justifyContent": "center",
-                          "margin": 12,
-                          "width": 64,
-                        },
-                        Object {
-                          "borderColor": "#15C477",
-                        },
-                        Object {},
+                          "color": "#FFFFFF",
+                          "fontSize": 14,
+                          "fontWeight": "bold",
+                        },
+                        Object {
+                          "color": "#313132",
+                          "paddingHorizontal": 5,
+                          "width": "50%",
+                        },
                       ]
                     }
+                    testID="com.ariesbifold:id/CredentialIssuer"
                   >
-                    <Text
-                      style={
+                    faber.agent
+                  </Text>
+                  <Text
+                    maxFontSizeMultiplier={1}
+                    numberOfLines={2}
+                    style={
+                      Array [
                         Object {
                           "color": "#FFFFFF",
-                          "fontSize": 32,
-                          "fontWeight": "normal",
-                        }
-                      }
-                      testID="com.ariesbifold:id/AvatarName"
-                    >
-                      C
-                    </Text>
-                  </View>
-                  <View
+                          "fontSize": 14,
+                          "fontWeight": "bold",
+                        },
+                        Object {
+                          "color": "#313132",
+                          "paddingHorizontal": 5,
+                          "textAlign": "right",
+                          "width": "50%",
+                        },
+                      ]
+                    }
+                    testID="com.ariesbifold:id/CredentialName"
+                  >
+                    Credential
+                  </Text>
+                </View>
+                <View
+                  style={
+                    Object {
+                      "flexGrow": 1,
+                    }
+                  }
+                />
+                <View
+                  style={
+                    Object {
+                      "backgroundColor": "rgba(0,0,0,0)",
+                      "borderBottomLeftRadius": 15,
+                      "borderBottomRightRadius": 15,
+                      "flexDirection": "row",
+                      "paddingHorizontal": 10,
+                      "paddingVertical": 10,
+                    }
+                  }
+                  testID="com.ariesbifold:id/CredentialCardFooter"
+                >
+                  <Text
+                    maxFontSizeMultiplier={1}
                     style={
-                      Object {
-                        "flexShrink": 1,
-                      }
-                    }
-                  >
-                    <Text
-                      style={
-                        Object {
-                          "color": "#FFFFFF",
-                          "fontSize": 21,
-                          "fontWeight": "bold",
-                        }
-                      }
-                      testID="com.ariesbifold:id/CredentialName"
-                    >
-                      Credential
-                    </Text>
-                    <Text
-                      style={
+                      Array [
                         Object {
                           "color": "#FFFFFF",
                           "fontSize": 14,
                           "fontWeight": "normal",
-                        }
-                      }
-                      testID="com.ariesbifold:id/CredentialVersion"
-                    >
-                      CredentialDetails.Version
-                      : 
-                      
-                    </Text>
-                    <Text
-                      style={
-                        Object {
-                          "color": "#FFFFFF",
-                          "fontSize": 14,
-                          "fontWeight": "normal",
-                        }
-                      }
-                      testID="com.ariesbifold:id/CredentialIssued"
-                    >
-                      CredentialDetails.Issued
-                      : 
-                      Feb 22, 2022
-                    </Text>
-                  </View>
+                        },
+                        Object {
+                          "color": "#313132",
+                        },
+                      ]
+                    }
+                    testID="com.ariesbifold:id/CredentialIssued"
+                  >
+                    CredentialDetails.Issued
+                    : 
+                    Feb 22, 2022
+                  </Text>
                 </View>
->>>>>>> 66dd8a91
               </View>
             </RNGestureHandlerButton>
           </View>
